--- conflicted
+++ resolved
@@ -207,13 +207,8 @@
     # Create the heatmap
     plt.figure(figsize=(12, 8))
     sns.heatmap(sorted_corr, cmap="RdBu", vmin=-1, vmax=1, center=0)
-<<<<<<< HEAD
-    
-    ticklabel_size = 10
-=======
 
     ticklabel_size = 3
->>>>>>> af46e25f
     # Force all ticks to display with shortened country names
     plt.xticks(
         range(len(sorted_corr.columns)),
