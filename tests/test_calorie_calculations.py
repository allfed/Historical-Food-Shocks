--- conflicted
+++ resolved
@@ -84,7 +84,6 @@
         )
 
         # Get actual value
-<<<<<<< HEAD
         usa_row = result_df.loc['USA']
         assert usa_row['2020'] == pytest.approx(expected_usa_2020), \
             "Aggregated calories for USA in 2020 are incorrect"
@@ -92,19 +91,7 @@
         # Check column renaming
         assert '2020' in result_df.columns, "Year column '2020' not found in aggregated data"
         assert 'Y2020_calories' not in result_df.columns, "Original column name not properly replaced"
-=======
-        usa_row = result_df[result_df["Area"] == "USA"]
-        assert usa_row["2020"].values[0] == pytest.approx(
-            expected_usa_2020
-        ), "Aggregated calories for USA in 2020 are incorrect"
 
-        # Check column renaming
-        assert (
-            "2020" in result_df.columns
-        ), "Year column '2020' not found in aggregated data"
-        assert (
-            "Y2020_calories" not in result_df.columns
-        ), "Original column name not properly replaced"
 
     def test_edge_cases(self):
         """Test edge cases like zero production or missing calorie values."""
@@ -134,5 +121,4 @@
         ), "Missing calorie value should be NaN"
         assert pd.isna(
             brazil_unknown_row["Y2020_calories"].values[0]
-        ), "Calories for unknown crop should be NaN"
->>>>>>> ac976042
+        ), "Calories for unknown crop should be NaN"